--- conflicted
+++ resolved
@@ -38,10 +38,7 @@
   private _videoRecordingConfig: { dir: string; size?: { width: number; height: number } } | undefined;
   private _videoBaseFilename: string | undefined;
   private _activePagesWithVideos: Set<playwright.Page> = new Set();
-<<<<<<< HEAD
   private _environmentIntrospector: EnvironmentIntrospector;
-=======
->>>>>>> 543701d4
 
   private static _allContexts: Set<Context> = new Set();
   private _closeBrowserContextPromise: Promise<void> | undefined;
@@ -237,12 +234,8 @@
   }
 
   private async _setupBrowserContext(): Promise<{ browserContext: playwright.BrowserContext, close: () => Promise<void> }> {
-<<<<<<< HEAD
     if (this._closeBrowserContextPromise)
       throw new Error('Another browser context is being closed.');
-
-=======
->>>>>>> 543701d4
     let result: { browserContext: playwright.BrowserContext, close: () => Promise<void> };
 
     if (this._videoRecordingConfig) {
@@ -252,10 +245,6 @@
       // Use the standard browser context factory
       result = await this._browserContextFactory.createContext(this.clientVersion!);
     }
-<<<<<<< HEAD
-=======
-
->>>>>>> 543701d4
     const { browserContext } = result;
     await this._setupRequestInterception(browserContext);
     for (const page of browserContext.pages())
@@ -276,22 +265,16 @@
     // For video recording, we need to create an isolated context
     const browserType = playwright[this.config.browser.browserName];
 
-<<<<<<< HEAD
     // Get environment-specific browser options
     const envOptions = this._environmentIntrospector.getRecommendedBrowserOptions();
 
     const browser = await browserType.launch({
       ...this.config.browser.launchOptions,
       ...envOptions, // Include environment-detected options
-=======
-    const browser = await browserType.launch({
-      ...this.config.browser.launchOptions,
->>>>>>> 543701d4
       handleSIGINT: false,
       handleSIGTERM: false,
     });
 
-<<<<<<< HEAD
     // Use environment-specific video directory if available
     const videoConfig = envOptions.recordVideo ?
       { ...this._videoRecordingConfig, dir: envOptions.recordVideo.dir } :
@@ -302,11 +285,6 @@
       recordVideo: videoConfig,
       // Force isolated session for video recording with session-specific storage
       storageState: undefined, // Always start fresh for video recording
-=======
-    const contextOptions = {
-      ...this.config.browser.contextOptions,
-      recordVideo: this._videoRecordingConfig,
->>>>>>> 543701d4
     };
 
     const browserContext = await browser.newContext(contextOptions);
@@ -326,11 +304,7 @@
 
     // Force recreation of browser context to include video recording
     if (this._browserContextPromise) {
-<<<<<<< HEAD
       void this.closeBrowserContext().then(() => {
-=======
-      void this.close().then(() => {
->>>>>>> 543701d4
         // The next call to _ensureBrowserContext will create a new context with video recording
       });
     }
@@ -345,7 +319,6 @@
     };
   }
 
-<<<<<<< HEAD
   updateEnvironmentRoots(roots: { uri: string; name?: string }[]) {
     this._environmentIntrospector.updateRoots(roots);
 
@@ -395,8 +368,6 @@
     testDebug(`browser config updated for session ${this.sessionId}: headless=${currentConfig.browser.launchOptions.headless}, viewport=${JSON.stringify(currentConfig.browser.contextOptions.viewport)}`);
   }
 
-=======
->>>>>>> 543701d4
   async stopVideoRecording(): Promise<string[]> {
     if (!this._videoRecordingConfig)
       return [];
